--- conflicted
+++ resolved
@@ -65,7 +65,6 @@
     raise ValueError("Failed to find non-trivial factors of N within the set iterations.")
 
 
-<<<<<<< HEAD
 
 def compute_estimated_order_distribution(N: int, a: int, n_runs: int):
     """
@@ -138,12 +137,6 @@
 
 
 # main()
-=======
-N = 6
-start = time.time()
-factor = shors(N)
-end = time.time()
->>>>>>> feb35c74
 
 print(f"\nSuccessfully factored {N} into: {factor, int(N/factor)} in {end - start:.8f} seconds.")
 
@@ -173,4 +166,4 @@
 #     raise ValueError("Failed to find non-trivial factors of N.")
 
 if __name__ == "__main__":
-    plot_estimated_order_distribution(15, 8, n_runs=200)+    pass